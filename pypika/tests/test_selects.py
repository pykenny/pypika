# coding: utf-8
import unittest

from pypika import (
    AliasedQuery,
    Case,
    Field as F,
    MSSQLQuery,
    MySQLQuery,
    OracleQuery,
    Order,
    PostgreSQLQuery,
    Query,
    RedshiftQuery,
    Table,
    Tables,
    VerticaQuery,
    functions as fn,
)

__author__ = "Timothy Heys"
__email__ = "theys@kayak.com"


class SelectTests(unittest.TestCase):
    table_abc, table_efg = Tables('abc', 'efg')

    def test_empty_query(self):
        q = Query.from_('abc')

        self.assertEqual('', str(q))

    def test_select__star(self):
        q = Query.from_('abc').select('*')

        self.assertEqual('SELECT * FROM "abc"', str(q))

    def test_select__table_schema(self):
        q = Query.from_(Table('abc', 'schema1')).select('*')

        self.assertEqual('SELECT * FROM "schema1"."abc"', str(q))

    def test_select__star__replacement(self):
        q = Query.from_('abc').select('foo').select('*')

        self.assertEqual('SELECT * FROM "abc"', str(q))

    def test_select__distinct__single(self):
        q = Query.from_('abc').select('foo').distinct()

        self.assertEqual('SELECT DISTINCT "foo" FROM "abc"', str(q))

    def test_select__distinct__multi(self):
        q = Query.from_('abc').select('foo', 'bar').distinct()

        self.assertEqual('SELECT DISTINCT "foo","bar" FROM "abc"', str(q))

    def test_select__column__single__str(self):
        q = Query.from_('abc').select('foo')

        self.assertEqual('SELECT "foo" FROM "abc"', str(q))

    def test_select__column__single__field(self):
        t = Table('abc')
        q = Query.from_(t).select(t.foo)

        self.assertEqual('SELECT "foo" FROM "abc"', str(q))

    def test_select__columns__multi__str(self):
        q1 = Query.from_('abc').select('foo', 'bar')
        q2 = Query.from_('abc').select('foo').select('bar')

        self.assertEqual('SELECT "foo","bar" FROM "abc"', str(q1))
        self.assertEqual('SELECT "foo","bar" FROM "abc"', str(q2))

    def test_select__columns__multi__field(self):
        q1 = Query.from_(self.table_abc).select(self.table_abc.foo, self.table_abc.bar)
        q2 = Query.from_(self.table_abc).select(self.table_abc.foo).select(self.table_abc.bar)

        self.assertEqual('SELECT "foo","bar" FROM "abc"', str(q1))
        self.assertEqual('SELECT "foo","bar" FROM "abc"', str(q2))

    def test_select__multiple_tables(self):
        q = Query.from_(self.table_abc) \
            .select(self.table_abc.foo) \
            .from_(self.table_efg) \
            .select(self.table_efg.bar)

        self.assertEqual('SELECT "abc"."foo","efg"."bar" FROM "abc","efg"', str(q))

    def test_select__subquery(self):
        subquery = Query.from_(self.table_abc).select("*")
        q = Query.from_(subquery) \
            .select(subquery.foo, subquery.bar)

        self.assertEqual('SELECT "sq0"."foo","sq0"."bar" '
                         'FROM (SELECT * FROM "abc") "sq0"', str(q))

    def test_select__multiple_subqueries(self):
        subquery0 = Query.from_(self.table_abc).select("foo")
        subquery1 = Query.from_(self.table_efg).select("bar")
        q = Query \
            .from_(subquery0) \
            .from_(subquery1) \
            .select(subquery0.foo, subquery1.bar)

        self.assertEqual('SELECT "sq0"."foo","sq1"."bar" '
                         'FROM (SELECT "foo" FROM "abc") "sq0",'
                         '(SELECT "bar" FROM "efg") "sq1"', str(q))

    def test_select__nested_subquery(self):
        subquery0 = Query.from_(self.table_abc).select("*")
        subquery1 = Query.from_(subquery0) \
            .select(subquery0.foo, subquery0.bar)
        subquery2 = Query.from_(subquery1) \
            .select(subquery1.foo)

        q = Query.from_(subquery2) \
            .select(subquery2.foo)

        self.assertEqual('SELECT "sq2"."foo" '
                         'FROM (SELECT "sq1"."foo" '
                         'FROM (SELECT "sq0"."foo","sq0"."bar" '
                         'FROM (SELECT * FROM "abc") "sq0") "sq1") "sq2"', str(q))

    def test_select__no_table(self):
        q = Query.select(1, 2, 3)

        self.assertEqual('SELECT 1,2,3', str(q))

    def test_select_then_add_table(self):
        q = Query.select(1).select(2, 3).from_('abc').select('foo')

        self.assertEqual('SELECT 1,2,3,"foo" FROM "abc"', str(q))

    def test_select_with_limit(self):
        q1 = Query.from_('abc').select('foo')[:10]

        self.assertEqual('SELECT "foo" FROM "abc" LIMIT 10', str(q1))

    def test_select_with_limit__func(self):
        q1 = Query.from_('abc').select('foo').limit(10)

        self.assertEqual('SELECT "foo" FROM "abc" LIMIT 10', str(q1))

    def test_select_with_offset(self):
        q1 = Query.from_('abc').select('foo')[10:]

        self.assertEqual('SELECT "foo" FROM "abc" OFFSET 10', str(q1))

    def test_select_with_offset__func(self):
        q1 = Query.from_('abc').select('foo').offset(10)

        self.assertEqual('SELECT "foo" FROM "abc" OFFSET 10', str(q1))

    def test_select_with_limit_and_offset(self):
        q1 = Query.from_('abc').select('foo')[10:10]

        self.assertEqual('SELECT "foo" FROM "abc" LIMIT 10 OFFSET 10', str(q1))

    def test_mysql_query_uses_backtick_quote_chars(self):
        q = MySQLQuery.from_('abc').select('foo', 'bar')

        self.assertEqual('SELECT `foo`,`bar` FROM `abc`', str(q))

    def test_vertica_query_uses_double_quote_chars(self):
        q = VerticaQuery.from_('abc').select('foo', 'bar')

        self.assertEqual('SELECT "foo","bar" FROM "abc"', str(q))

    def test_mssql_query_uses_double_quote_chars(self):
        q = MSSQLQuery.from_('abc').select('foo', 'bar')

        self.assertEqual('SELECT "foo","bar" FROM "abc"', str(q))

    def test_oracle_query_uses_double_quote_chars(self):
        q = OracleQuery.from_('abc').select('foo', 'bar')

        self.assertEqual('SELECT "foo","bar" FROM "abc"', str(q))

    def test_postgresql_query_uses_double_quote_chars(self):
        q = PostgreSQLQuery.from_('abc').select('foo', 'bar')

        self.assertEqual('SELECT "foo","bar" FROM "abc"', str(q))

    def test_redshift_query_uses_double_quote_chars(self):
        q = RedshiftQuery.from_('abc').select('foo', 'bar')

        self.assertEqual('SELECT "foo","bar" FROM "abc"', str(q))


class WhereTests(unittest.TestCase):
    t = Table('abc')

    def test_where_field_equals(self):
        q1 = Query.from_(self.t).select('*').where(self.t.foo == self.t.bar)
        q2 = Query.from_(self.t).select('*').where(self.t.foo.eq(self.t.bar))

        self.assertEqual('SELECT * FROM "abc" WHERE "foo"="bar"', str(q1))
        self.assertEqual('SELECT * FROM "abc" WHERE "foo"="bar"', str(q2))

    def test_where_field_equals_where(self):
        q = Query.from_(self.t).select('*').where(self.t.foo == 1).where(self.t.bar == self.t.baz)

        self.assertEqual('SELECT * FROM "abc" WHERE "foo"=1 AND "bar"="baz"', str(q))

    def test_where_field_equals_where_not(self):
        q = Query.from_(self.t).select('*').where((self.t.foo == 1).negate()).where(self.t.bar == self.t.baz)

        self.assertEqual('SELECT * FROM "abc" WHERE NOT "foo"=1 AND "bar"="baz"', str(q))

    def test_where_field_equals_where_two_not(self):
        q = Query.from_(self.t).select('*').where(
            (self.t.foo == 1).negate()
        ).where((self.t.bar == self.t.baz).negate())

        self.assertEqual('SELECT * FROM "abc" WHERE NOT "foo"=1 AND NOT "bar"="baz"', str(q))

    def test_where_single_quote(self):
        q1 = Query.from_(self.t).select('*').where(self.t.foo == "bar'foo")

        self.assertEqual('SELECT * FROM "abc" WHERE "foo"=\'bar\'\'foo\'', str(q1))

    def test_where_field_equals_and(self):
        q = Query.from_(self.t).select('*').where((self.t.foo == 1) & (self.t.bar == self.t.baz))

        self.assertEqual('SELECT * FROM "abc" WHERE "foo"=1 AND "bar"="baz"', str(q))

    def test_where_field_equals_or(self):
        q = Query.from_(self.t).select('*').where((self.t.foo == 1) | (self.t.bar == self.t.baz))

        self.assertEqual('SELECT * FROM "abc" WHERE "foo"=1 OR "bar"="baz"', str(q))

    def test_where_nested_conditions(self):
        q = Query.from_(self.t).select('*').where((self.t.foo == 1) | (self.t.bar == self.t.baz)).where(self.t.baz == 0)

        self.assertEqual('SELECT * FROM "abc" WHERE ("foo"=1 OR "bar"="baz") AND "baz"=0', str(q))

    def test_where_field_starts_with(self):
        q = Query.from_(self.t).select(self.t.star).where(self.t.foo.like('ab%'))

        self.assertEqual("SELECT * FROM \"abc\" WHERE \"foo\" LIKE 'ab%'", str(q))

    def test_where_field_contains(self):
        q = Query.from_(self.t).select(self.t.star).where(self.t.foo.like('%fg%'))

        self.assertEqual("SELECT * FROM \"abc\" WHERE \"foo\" LIKE '%fg%'", str(q))

    def test_where_field_ends_with(self):
        q = Query.from_(self.t).select(self.t.star).where(self.t.foo.like('%yz'))

        self.assertEqual("SELECT * FROM \"abc\" WHERE \"foo\" LIKE '%yz'", str(q))

    def test_where_field_is_n_chars_long(self):
        q = Query.from_(self.t).select(self.t.star).where(self.t.foo.like('___'))

        self.assertEqual("SELECT * FROM \"abc\" WHERE \"foo\" LIKE '___'", str(q))

    def test_where_field_does_not_start_with(self):
        q = Query.from_(self.t).select(self.t.star).where(self.t.foo.not_like('ab%'))

        self.assertEqual("SELECT * FROM \"abc\" WHERE \"foo\" NOT LIKE 'ab%'", str(q))

    def test_where_field_does_not_contain(self):
        q = Query.from_(self.t).select(self.t.star).where(self.t.foo.not_like('%fg%'))

        self.assertEqual("SELECT * FROM \"abc\" WHERE \"foo\" NOT LIKE '%fg%'", str(q))

    def test_where_field_does_not_end_with(self):
        q = Query.from_(self.t).select(self.t.star).where(self.t.foo.not_like('%yz'))

        self.assertEqual("SELECT * FROM \"abc\" WHERE \"foo\" NOT LIKE '%yz'", str(q))

    def test_where_field_is_not_n_chars_long(self):
        q = Query.from_(self.t).select(self.t.star).where(self.t.foo.not_like('___'))

        self.assertEqual("SELECT * FROM \"abc\" WHERE \"foo\" NOT LIKE '___'", str(q))

    def test_where_field_matches_regex(self):
        q = Query.from_(self.t).select(self.t.star).where(self.t.foo.regex(r'^b'))

        self.assertEqual("SELECT * FROM \"abc\" WHERE \"foo\" REGEX '^b'", str(q))


class PreWhereTests(WhereTests):
    t = Table('abc')

    def test_prewhere_field_equals(self):
        q1 = Query.from_(self.t).select('*').prewhere(self.t.foo == self.t.bar)
        q2 = Query.from_(self.t).select('*').prewhere(self.t.foo.eq(self.t.bar))

        self.assertEqual('SELECT * FROM "abc" PREWHERE "foo"="bar"', str(q1))
        self.assertEqual('SELECT * FROM "abc" PREWHERE "foo"="bar"', str(q2))

    def test_where_and_prewhere(self):
        q = Query.from_(self.t).select('*').prewhere(self.t.foo == self.t.bar).where(self.t.foo == self.t.bar)

        self.assertEqual('SELECT * FROM "abc" PREWHERE "foo"="bar" WHERE "foo"="bar"', str(q))


class GroupByTests(unittest.TestCase):
    t = Table('abc')
    maxDiff = None

    def test_groupby__single(self):
        q = Query.from_(self.t).groupby(self.t.foo).select(self.t.foo)

        self.assertEqual('SELECT "foo" FROM "abc" GROUP BY "foo"', str(q))

    def test_groupby__multi(self):
        q = Query.from_(self.t).groupby(self.t.foo, self.t.bar).select(self.t.foo, self.t.bar)

        self.assertEqual('SELECT "foo","bar" FROM "abc" GROUP BY "foo","bar"', str(q))

    def test_groupby__count_star(self):
        q = Query.from_(self.t).groupby(self.t.foo).select(self.t.foo, fn.Count('*'))

        self.assertEqual('SELECT "foo",COUNT(*) FROM "abc" GROUP BY "foo"', str(q))

    def test_groupby__count_field(self):
        q = Query.from_(self.t).groupby(self.t.foo).select(self.t.foo, fn.Count(self.t.bar))

        self.assertEqual('SELECT "foo",COUNT("bar") FROM "abc" GROUP BY "foo"', str(q))

    def test_groupby__count_distinct(self):
        q = Query.from_(self.t).groupby(self.t.foo).select(self.t.foo, fn.Count('*').distinct())

        self.assertEqual('SELECT "foo",COUNT(DISTINCT *) FROM "abc" GROUP BY "foo"', str(q))

    def test_groupby__sum_distinct(self):
        q = Query.from_(self.t).groupby(self.t.foo).select(self.t.foo, fn.Sum(self.t.bar).distinct())

        self.assertEqual('SELECT "foo",SUM(DISTINCT "bar") FROM "abc" GROUP BY "foo"', str(q))

    def test_groupby__str(self):
        q = Query.from_('abc').groupby('foo').select('foo', fn.Count('*').distinct())

        self.assertEqual('SELECT "foo",COUNT(DISTINCT *) FROM "abc" GROUP BY "foo"', str(q))

    def test_groupby__alias(self):
        bar = self.t.bar.as_('bar01')
        q = Query.from_(self.t) \
            .select(fn.Sum(self.t.foo), bar) \
            .groupby(bar)

        self.assertEqual('SELECT SUM("foo"),"bar" "bar01" FROM "abc" GROUP BY "bar01"', str(q))

    def test_groupby__alias_with_join(self):
        table1 = Table('table1', alias='t1')
        bar = table1.bar.as_('bar01')
        q = Query.from_(self.t) \
            .join(table1).on(self.t.id == table1.t_ref) \
            .select(fn.Sum(self.t.foo), bar) \
            .groupby(bar)

        self.assertEqual('SELECT SUM("abc"."foo"),"t1"."bar" "bar01" FROM "abc" '
                         'JOIN "table1" "t1" ON "abc"."id"="t1"."t_ref" '
                         'GROUP BY "bar01"', str(q))

    def test_groupby_with_case_uses_the_alias(self):
        q = Query.from_(self.t).select(
            fn.Sum(self.t.foo).as_('bar'),
            Case()
                .when(self.t.fname == "Tom", "It was Tom")
                .else_("It was someone else.").as_('who_was_it')
        ).groupby(
            Case()
                .when(self.t.fname == "Tom", "It was Tom")
                .else_("It was someone else.").as_('who_was_it')
        )

        self.assertEqual("SELECT SUM(\"foo\") \"bar\","
                         "CASE WHEN \"fname\"='Tom' THEN 'It was Tom' "
                         "ELSE 'It was someone else.' END \"who_was_it\" "
                         "FROM \"abc\" "
                         "GROUP BY \"who_was_it\"", str(q))

    def test_mysql_query_uses_backtick_quote_chars(self):
        q = MySQLQuery.from_(self.t).groupby(self.t.foo).select(self.t.foo)

        self.assertEqual('SELECT `foo` FROM `abc` GROUP BY `foo`', str(q))

    def test_vertica_query_uses_double_quote_chars(self):
        q = VerticaQuery.from_(self.t).groupby(self.t.foo).select(self.t.foo)

        self.assertEqual('SELECT "foo" FROM "abc" GROUP BY "foo"', str(q))

    def test_mssql_query_uses_double_quote_chars(self):
        q = MSSQLQuery.from_(self.t).groupby(self.t.foo).select(self.t.foo)

        self.assertEqual('SELECT "foo" FROM "abc" GROUP BY "foo"', str(q))

    def test_oracle_query_uses_double_quote_chars(self):
        q = OracleQuery.from_(self.t).groupby(self.t.foo).select(self.t.foo)

        self.assertEqual('SELECT "foo" FROM "abc" GROUP BY "foo"', str(q))

    def test_postgres_query_uses_double_quote_chars(self):
        q = PostgreSQLQuery.from_(self.t).groupby(self.t.foo).select(self.t.foo)

        self.assertEqual('SELECT "foo" FROM "abc" GROUP BY "foo"', str(q))

    def test_redshift_query_uses_double_quote_chars(self):
        q = RedshiftQuery.from_(self.t).groupby(self.t.foo).select(self.t.foo)

        self.assertEqual('SELECT "foo" FROM "abc" GROUP BY "foo"', str(q))

    def test_group_by__single_with_totals(self):
        q = Query.from_(self.t).groupby(self.t.foo).select(self.t.foo).with_totals()

        self.assertEqual('SELECT "foo" FROM "abc" GROUP BY "foo" WITH TOTALS', str(q))

    def test_groupby__multi_with_totals(self):
        q = Query.from_(self.t).groupby(self.t.foo, self.t.bar).select(self.t.foo, self.t.bar).with_totals()

        self.assertEqual('SELECT "foo","bar" FROM "abc" GROUP BY "foo","bar" WITH TOTALS', str(q))


class HavingTests(unittest.TestCase):
    table_abc, table_efg = Tables('abc', 'efg')

    def test_having_greater_than(self):
        q = Query.from_(self.table_abc).select(
            self.table_abc.foo, fn.Sum(self.table_abc.bar)
        ).groupby(
            self.table_abc.foo
        ).having(
            fn.Sum(self.table_abc.bar) > 1
        )

        self.assertEqual('SELECT "foo",SUM("bar") FROM "abc" GROUP BY "foo" HAVING SUM("bar")>1', str(q))

    def test_having_and(self):
        q = Query.from_(self.table_abc).select(
            self.table_abc.foo, fn.Sum(self.table_abc.bar)
        ).groupby(
            self.table_abc.foo
        ).having(
            (fn.Sum(self.table_abc.bar) > 1) & (fn.Sum(self.table_abc.bar) < 100)
        )

        self.assertEqual('SELECT "foo",SUM("bar") FROM "abc" GROUP BY "foo" HAVING SUM("bar")>1 AND SUM("bar")<100',
                         str(q))

    def test_having_join_and_equality(self):
        q = Query.from_(self.table_abc).join(
            self.table_efg
        ).on(
            self.table_abc.foo == self.table_efg.foo
        ).select(
            self.table_abc.foo, fn.Sum(self.table_efg.bar), self.table_abc.buz
        ).groupby(
            self.table_abc.foo
        ).having(
            self.table_abc.buz == 'fiz'
        ).having(
            fn.Sum(self.table_efg.bar) > 100
        )

        self.assertEqual('SELECT "abc"."foo",SUM("efg"."bar"),"abc"."buz" FROM "abc" '
                         'JOIN "efg" ON "abc"."foo"="efg"."foo" '
                         'GROUP BY "abc"."foo" '
                         "HAVING \"abc\".\"buz\"='fiz' AND SUM(\"efg\".\"bar\")>100", str(q))

    def test_mysql_query_uses_backtick_quote_chars(self):
        q = MySQLQuery.from_(self.table_abc).select(
            self.table_abc.foo
        ).groupby(
            self.table_abc.foo
        ).having(
            self.table_abc.buz == 'fiz'
        )
        self.assertEqual("SELECT `foo` FROM `abc` GROUP BY `foo` HAVING `buz`='fiz'", str(q))

    def test_vertica_query_uses_double_quote_chars(self):
        q = VerticaQuery.from_(self.table_abc).select(
            self.table_abc.foo
        ).groupby(
            self.table_abc.foo
        ).having(
            self.table_abc.buz == 'fiz'
        )
        self.assertEqual("SELECT \"foo\" FROM \"abc\" GROUP BY \"foo\" HAVING \"buz\"='fiz'", str(q))

    def test_mssql_query_uses_double_quote_chars(self):
        q = MSSQLQuery.from_(self.table_abc).select(
            self.table_abc.foo
        ).groupby(
            self.table_abc.foo
        ).having(
            self.table_abc.buz == 'fiz'
        )
        self.assertEqual("SELECT \"foo\" FROM \"abc\" GROUP BY \"foo\" HAVING \"buz\"='fiz'", str(q))

    def test_oracle_query_uses_double_quote_chars(self):
        q = OracleQuery.from_(self.table_abc).select(
            self.table_abc.foo
        ).groupby(
            self.table_abc.foo
        ).having(
            self.table_abc.buz == 'fiz'
        )
        self.assertEqual("SELECT \"foo\" FROM \"abc\" GROUP BY \"foo\" HAVING \"buz\"='fiz'", str(q))

    def test_postgres_query_uses_double_quote_chars(self):
        q = PostgreSQLQuery.from_(self.table_abc).select(
            self.table_abc.foo
        ).groupby(
            self.table_abc.foo
        ).having(
            self.table_abc.buz == 'fiz'
        )
        self.assertEqual("SELECT \"foo\" FROM \"abc\" GROUP BY \"foo\" HAVING \"buz\"='fiz'", str(q))

    def test_redshift_query_uses_double_quote_chars(self):
        q = RedshiftQuery.from_(self.table_abc).select(
            self.table_abc.foo
        ).groupby(
            self.table_abc.foo
        ).having(
            self.table_abc.buz == 'fiz'
        )
        self.assertEqual("SELECT \"foo\" FROM \"abc\" GROUP BY \"foo\" HAVING \"buz\"='fiz'", str(q))


class OrderByTests(unittest.TestCase):
    t = Table('abc')

    def test_orderby_single_field(self):
        q = Query.from_(self.t).orderby(self.t.foo).select(self.t.foo)

        self.assertEqual('SELECT "foo" FROM "abc" ORDER BY "foo"', str(q))

    def test_orderby_multi_fields(self):
        q = Query.from_(self.t).orderby(self.t.foo, self.t.bar).select(self.t.foo, self.t.bar)

        self.assertEqual('SELECT "foo","bar" FROM "abc" ORDER BY "foo","bar"', str(q))

    def test_orderby_single_str(self):
        q = Query.from_('abc').orderby('foo').select('foo')

        self.assertEqual('SELECT "foo" FROM "abc" ORDER BY "foo"', str(q))

    def test_orderby_asc(self):
        q = Query.from_(self.t).orderby(self.t.foo, order=Order.asc).select(self.t.foo)

        self.assertEqual('SELECT "foo" FROM "abc" ORDER BY "foo" ASC', str(q))

    def test_orderby_desc(self):
        q = Query.from_(self.t).orderby(self.t.foo, order=Order.desc).select(self.t.foo)

        self.assertEqual('SELECT "foo" FROM "abc" ORDER BY "foo" DESC', str(q))


class AliasTests(unittest.TestCase):
    t = Table('abc')

    def test_table_field(self):
        q = Query.from_(self.t).select(self.t.foo.as_('bar'))

        self.assertEqual('SELECT "foo" "bar" FROM "abc"', str(q))

    def test_table_field__multi(self):
        q = Query.from_(self.t).select(self.t.foo.as_('bar'), self.t.fiz.as_('buz'))

        self.assertEqual('SELECT "foo" "bar","fiz" "buz" FROM "abc"', str(q))

    def test_arithmetic_function(self):
        q = Query.from_(self.t).select((self.t.foo + self.t.bar).as_('biz'))

        self.assertEqual('SELECT "foo"+"bar" "biz" FROM "abc"', str(q))

    def test_functions_using_as(self):
        q = Query.from_(self.t).select(fn.Count('*').as_('foo'))

        self.assertEqual('SELECT COUNT(*) "foo" FROM "abc"', str(q))

    def test_functions_using_constructor_param(self):
        q = Query.from_(self.t).select(fn.Count('*', alias='foo'))

        self.assertEqual('SELECT COUNT(*) "foo" FROM "abc"', str(q))

    def test_ignored_in_where(self):
        q = Query.from_(self.t).select(self.t.foo).where(self.t.foo.as_('bar') == 1)

        self.assertEqual('SELECT "foo" FROM "abc" WHERE "foo"=1', str(q))

    def test_ignored_in_groupby(self):
        q = Query.from_(self.t).select(self.t.foo).groupby(self.t.foo.as_('bar'))

        self.assertEqual('SELECT "foo" FROM "abc" GROUP BY "foo"', str(q))

    def test_ignored_in_orderby(self):
        q = Query.from_(self.t).select(self.t.foo).orderby(self.t.foo.as_('bar'))

        self.assertEqual('SELECT "foo" FROM "abc" ORDER BY "foo"', str(q))

    def test_ignored_in_criterion(self):
        c = self.t.foo.as_('bar') == 1

        self.assertEqual('"foo"=1', str(c))

    def test_ignored_in_criterion_comparison(self):
        c = self.t.foo.as_('bar') == self.t.fiz.as_('buz')

        self.assertEqual('"foo"="fiz"', str(c))

    def test_ignored_in_field_inside_case(self):
        q = Query.from_(self.t).select(Case().when(self.t.foo == 1, 'a').else_(self.t.bar.as_('"buz"')))

        self.assertEqual("SELECT CASE WHEN \"foo\"=1 THEN 'a' ELSE \"bar\" END FROM \"abc\"", str(q))

    def test_case_using_as(self):
        q = Query.from_(self.t).select(Case().when(self.t.foo == 1, 'a').else_('b').as_('bar'))

        self.assertEqual("SELECT CASE WHEN \"foo\"=1 THEN 'a' ELSE 'b' END \"bar\" FROM \"abc\"", str(q))

    def test_case_using_constructor_param(self):
        q = Query.from_(self.t).select(Case(alias='bar').when(self.t.foo == 1, 'a').else_('b'))

        self.assertEqual("SELECT CASE WHEN \"foo\"=1 THEN 'a' ELSE 'b' END \"bar\" FROM \"abc\"", str(q))

    def test_select__multiple_tables(self):
        table_abc, table_efg = Table('abc', alias='q0'), Table('efg', alias='q1')

        q = Query.from_(table_abc) \
            .select(table_abc.foo) \
            .from_(table_efg) \
            .select(table_efg.bar)

        self.assertEqual('SELECT "q0"."foo","q1"."bar" FROM "abc" "q0","efg" "q1"', str(q))

    def test_use_aliases_in_groupby_and_orderby(self):
        table_abc = Table('abc', alias='q0')

        my_foo = table_abc.foo.as_('my_foo')
        q = Query.from_(table_abc) \
            .select(my_foo, table_abc.bar) \
            .groupby(my_foo)\
            .orderby(my_foo)

        self.assertEqual('SELECT "q0"."foo" "my_foo","q0"."bar" '
                         'FROM "abc" "q0" '
                         'GROUP BY "my_foo" '
                         'ORDER BY "my_foo"', str(q))


class SubqueryTests(unittest.TestCase):
    maxDiff = None

    table_abc, table_efg, table_hij = Tables('abc', 'efg', 'hij')

    def test_where__in(self):
        q = Query.from_(self.table_abc).select('*').where(self.table_abc.foo.isin(
            Query.from_(self.table_efg).select(self.table_efg.foo).where(self.table_efg.bar == 0)
        ))

        self.assertEqual('SELECT * FROM "abc" WHERE "foo" IN (SELECT "foo" FROM "efg" WHERE "bar"=0)', str(q))

    def test_join(self):
        subquery = Query.from_('efg').select('fiz', 'buz').where(F('buz') == 0)

        q = Query.from_(self.table_abc).join(subquery).on(
            self.table_abc.bar == subquery.buz
        ).select(self.table_abc.foo, subquery.fiz)

        self.assertEqual('SELECT "abc"."foo","sq0"."fiz" FROM "abc" '
                         'JOIN (SELECT "fiz","buz" FROM "efg" WHERE "buz"=0) "sq0" '
                         'ON "abc"."bar"="sq0"."buz"', str(q))

    def test_where__equality(self):
        subquery = Query.from_('efg').select('fiz').where(F('buz') == 0)
        query = Query.from_(self.table_abc).select(
            self.table_abc.foo,
            self.table_abc.bar
        ).where(self.table_abc.bar == subquery)

        self.assertEqual('SELECT "foo","bar" FROM "abc" '
                         'WHERE "bar"=(SELECT "fiz" FROM "efg" WHERE "buz"=0)', str(query))

    def test_select_from_nested_query(self):
        subquery = Query.from_(self.table_abc).select(
            self.table_abc.foo,
            self.table_abc.bar,
            (self.table_abc.fizz + self.table_abc.buzz).as_('fizzbuzz'),
        )

        query = Query.from_(subquery).select(subquery.foo, subquery.bar, subquery.fizzbuzz)

        self.assertEqual('SELECT "sq0"."foo","sq0"."bar","sq0"."fizzbuzz" '
                         'FROM ('
                         'SELECT "foo","bar","fizz"+"buzz" "fizzbuzz" '
                         'FROM "abc"'
                         ') "sq0"', str(query))

    def test_select_from_nested_query_with_join(self):
        subquery1 = Query.from_(self.table_abc).select(
            self.table_abc.foo,
            fn.Sum(self.table_abc.fizz + self.table_abc.buzz).as_('fizzbuzz'),
        ).groupby(
            self.table_abc.foo
        )

        subquery2 = Query.from_(self.table_efg).select(
            self.table_efg.foo.as_('foo_two'),
            self.table_efg.bar,
        )

        query = Query.from_(subquery1).select(
            subquery1.foo, subquery1.fizzbuzz
        ).join(subquery2).on(subquery1.foo == subquery2.foo_two).select(
            subquery2.foo_two, subquery2.bar
        )

        self.assertEqual('SELECT '
                         '"sq0"."foo","sq0"."fizzbuzz",'
                         '"sq1"."foo_two","sq1"."bar" '
                         'FROM ('
                         'SELECT '
                         '"foo",SUM("fizz"+"buzz") "fizzbuzz" '
                         'FROM "abc" '
                         'GROUP BY "foo"'
                         ') "sq0" JOIN ('
                         'SELECT '
                         '"foo" "foo_two","bar" '
                         'FROM "efg"'
                         ') "sq1" ON "sq0"."foo"="sq1"."foo_two"', str(query))

    def test_from_subquery_without_alias(self):
        subquery = Query.from_(self.table_efg) \
            .select(self.table_efg.base_id.as_('x'), self.table_efg.fizz, self.table_efg.buzz)

        test_query = Query.from_(subquery) \
            .select(subquery.x, subquery.fizz, subquery.buzz)

        self.assertEqual('SELECT "sq0"."x","sq0"."fizz","sq0"."buzz" '
                         'FROM ('
                         'SELECT "base_id" "x","fizz","buzz" FROM "efg"'
                         ') "sq0"', str(test_query))

    def test_join_query_with_alias(self):
        subquery = Query.from_(self.table_efg) \
            .select(self.table_efg.base_id.as_('x'), self.table_efg.fizz, self.table_efg.buzz) \
            .as_('subq')

        test_query = Query.from_(subquery) \
            .select(subquery.x, subquery.fizz, subquery.buzz)

        self.assertEqual('SELECT "subq"."x","subq"."fizz","subq"."buzz" '
                         'FROM ('
                         'SELECT "base_id" "x","fizz","buzz" FROM "efg"'
                         ') "subq"', str(test_query))

<<<<<<< HEAD

class QuoteTests(unittest.TestCase):
    def test_extraneous_quotes(self):
        t1 = Table('table1', alias='t1')
        t2 = Table('table2', alias='t2')

        query = Query.from_(t1).join(t2).on(t1.Value.between(t2.start, t2.end)).select(t1.value)

        self.assertEqual('SELECT t1.value FROM table1 t1 '
                         'JOIN table2 t2 ON t1.Value '
                         'BETWEEN t2.start AND t2.end', query.get_sql(quote_char=None))
=======
    def test_with(self):
        sub_query = (Query
                     .from_(self.table_efg)
                     .select('fizz'))
        test_query = (Query
                      .with_(sub_query, "an_alias")
                      .from_(AliasedQuery("an_alias"))
                      .select('*'))

        self.assertEqual(
            'WITH an_alias AS (SELECT "fizz" FROM "efg") SELECT * FROM an_alias',
            str(test_query))

    def test_join_with_with(self):
        sub_query = (Query
                     .from_(self.table_efg)
                     .select('fizz'))
        test_query = (Query
                      .with_(sub_query, "an_alias")
                      .from_(self.table_abc)
                      .join(AliasedQuery('an_alias'))
                      .on(AliasedQuery('an_alias').fizz == self.table_abc.buzz)
                      .select('*'))
        self.assertEqual(
            'WITH an_alias AS (SELECT "fizz" FROM "efg") '
            'SELECT * FROM "abc" JOIN an_alias ON "an_alias"."fizz"="abc"."buzz"',
            str(test_query))
>>>>>>> ad45fb14
<|MERGE_RESOLUTION|>--- conflicted
+++ resolved
@@ -751,19 +751,6 @@
                          'SELECT "base_id" "x","fizz","buzz" FROM "efg"'
                          ') "subq"', str(test_query))
 
-<<<<<<< HEAD
-
-class QuoteTests(unittest.TestCase):
-    def test_extraneous_quotes(self):
-        t1 = Table('table1', alias='t1')
-        t2 = Table('table2', alias='t2')
-
-        query = Query.from_(t1).join(t2).on(t1.Value.between(t2.start, t2.end)).select(t1.value)
-
-        self.assertEqual('SELECT t1.value FROM table1 t1 '
-                         'JOIN table2 t2 ON t1.Value '
-                         'BETWEEN t2.start AND t2.end', query.get_sql(quote_char=None))
-=======
     def test_with(self):
         sub_query = (Query
                      .from_(self.table_efg)
@@ -791,4 +778,15 @@
             'WITH an_alias AS (SELECT "fizz" FROM "efg") '
             'SELECT * FROM "abc" JOIN an_alias ON "an_alias"."fizz"="abc"."buzz"',
             str(test_query))
->>>>>>> ad45fb14
+
+        
+class QuoteTests(unittest.TestCase):
+    def test_extraneous_quotes(self):
+        t1 = Table('table1', alias='t1')
+        t2 = Table('table2', alias='t2')
+
+        query = Query.from_(t1).join(t2).on(t1.Value.between(t2.start, t2.end)).select(t1.value)
+
+        self.assertEqual('SELECT t1.value FROM table1 t1 '
+                         'JOIN table2 t2 ON t1.Value '
+                         'BETWEEN t2.start AND t2.end', query.get_sql(quote_char=None))