import inspect
import re
from datetime import date
from enum import Enum
from typing import Any, Iterable, Iterator, List, Optional, Sequence, Set, TYPE_CHECKING, Type, TypeVar, Union

from pypika.enums import Arithmetic, Boolean, Comparator, Dialects, Equality, JSONOperators, Matching, Order
from pypika.utils import (
    CaseException,
    FunctionException,
    builder,
    format_alias_sql,
    format_quotes,
    ignore_copy,
    resolve_is_aggregate,
)

if TYPE_CHECKING:
    from pypika.queries import Table, QueryBuilder, Selectable


__author__ = "Timothy Heys"
__email__ = "theys@kayak.com"


NodeT = TypeVar("NodeT", bound="Node")


class Node:
    def nodes_(self) -> Iterator[NodeT]:
        yield self

    def find_(self, type: Type[NodeT]) -> List[NodeT]:
        return [node for node in self.nodes_() if isinstance(node, type)]


class Term(Node):
    is_aggregate = False

    def __init__(self, alias: Optional[str] = None) -> None:
        self.alias = alias

    @builder
    def as_(self, alias: str) -> "Term":
        self.alias = alias

    @property
    def tables_(self) -> Set["Table"]:
        from pypika import Table

        return set(self.find_(Table))

    def fields_(self) -> Set["Field"]:
        return set(self.find_(Field))

    @staticmethod
<<<<<<< HEAD
    def wrap_constant(val, wrapper_cls: Optional[Type["Term"]] = None) -> Union[ValueError, NodeT, "LiteralValue", "Array", "Tuple", "ValueWrapper"]:
=======
    def wrap_constant(
        val, wrapper_cls: Optional[Type["Term"]] = None
    ) -> Union[ValueError, NodeT, "NullValue", "Array", "Tuple", "ValueWrapper"]:
>>>>>>> 0b89d773
        """
        Used for wrapping raw inputs such as numbers in Criterions and Operator.

        For example, the expression F('abc')+1 stores the integer part in a ValueWrapper object.

        :param val:
            Any value.
        :param wrapper_cls:
            A pypika class which wraps a constant value so it can be handled as a component of the query.
        :return:
            Raw string, number, or decimal values will be returned in a ValueWrapper.  Fields and other parts of the
            querybuilder will be returned as inputted.

        """

        if isinstance(val, Node):
            return val
        if val is None:
            return NullValue()
        if isinstance(val, list):
            return Array(*val)
        if isinstance(val, tuple):
            return Tuple(*val)

        # Need to default here to avoid the recursion. ValueWrapper extends this class.
        wrapper_cls = wrapper_cls or ValueWrapper
        return wrapper_cls(val)

    @staticmethod
    def wrap_json(
        val: Union["Term", "QueryBuilder", "Interval", None, str, int, bool], wrapper_cls=None
    ) -> Union["Term", "QueryBuilder", "Interval", "NullValue", "ValueWrapper", "JSON"]:
        from .queries import QueryBuilder

        if isinstance(val, (Term, QueryBuilder, Interval)):
            return val
        if val is None:
            return NullValue()
        if isinstance(val, (str, int, bool)):
            wrapper_cls = wrapper_cls or ValueWrapper
            return wrapper_cls(val)

        return JSON(val)

    def replace_table(self, current_table: Optional["Table"], new_table: Optional["Table"]) -> "Term":
        """
        Replaces all occurrences of the specified table with the new table. Useful when reusing fields across queries.
        The base implementation returns self because not all terms have a table property.

        :param current_table:
            The table to be replaced.
        :param new_table:
            The table to replace with.
        :return:
            Self.
        """
        return self

    def eq(self, other: Any) -> "BasicCriterion":
        return self == other

    def isnull(self) -> "NullCriterion":
        return NullCriterion(self)

    def notnull(self) -> "Not":
        return self.isnull().negate()

    def bitwiseand(self, value: int) -> "BitwiseAndCriterion":
        return BitwiseAndCriterion(self, self.wrap_constant(value))

    def gt(self, other: Any) -> "BasicCriterion":
        return self > other

    def gte(self, other: Any) -> "BasicCriterion":
        return self >= other

    def lt(self, other: Any) -> "BasicCriterion":
        return self < other

    def lte(self, other: Any) -> "BasicCriterion":
        return self <= other

    def ne(self, other: Any) -> "BasicCriterion":
        return self != other

    def like(self, expr: str) -> "BasicCriterion":
        return BasicCriterion(Matching.like, self, self.wrap_constant(expr))

    def not_like(self, expr: str) -> "BasicCriterion":
        return BasicCriterion(Matching.not_like, self, self.wrap_constant(expr))

    def ilike(self, expr: str) -> "BasicCriterion":
        return BasicCriterion(Matching.ilike, self, self.wrap_constant(expr))

    def not_ilike(self, expr: str) -> "BasicCriterion":
        return BasicCriterion(Matching.not_ilike, self, self.wrap_constant(expr))

    def regex(self, pattern: str) -> "BasicCriterion":
        return BasicCriterion(Matching.regex, self, self.wrap_constant(pattern))

    def between(self, lower: Any, upper: Any) -> "BetweenCriterion":
        return BetweenCriterion(self, self.wrap_constant(lower), self.wrap_constant(upper))

    def from_to(self, start: Any, end: Any) -> "PeriodCriterion":
        return PeriodCriterion(
            self, self.wrap_constant(start), self.wrap_constant(end)
        )

    def as_of(self, expr: str) -> "BasicCriterion":
        return BasicCriterion(Matching.as_of, self, self.wrap_constant(expr))

    def all_(self) -> "All":
        return All(self)

    def isin(self, arg: Union[list, tuple, set, "Term"]) -> "ContainsCriterion":
        if isinstance(arg, (list, tuple, set)):
            return ContainsCriterion(self, Tuple(*[self.wrap_constant(value) for value in arg]))
        return ContainsCriterion(self, arg)

    def notin(self, arg: Union[list, tuple, set, "Term"]) -> "ContainsCriterion":
        return self.isin(arg).negate()

    def bin_regex(self, pattern: str) -> "BasicCriterion":
        return BasicCriterion(Matching.bin_regex, self, self.wrap_constant(pattern))

    def negate(self) -> "Not":
        return Not(self)

    def __invert__(self) -> "Not":
        return Not(self)

    def __pos__(self) -> "Term":
        return self

    def __neg__(self) -> "Negative":
        return Negative(self)

    def __add__(self, other: Any) -> "ArithmeticExpression":
        return ArithmeticExpression(Arithmetic.add, self, self.wrap_constant(other))

    def __sub__(self, other: Any) -> "ArithmeticExpression":
        return ArithmeticExpression(Arithmetic.sub, self, self.wrap_constant(other))

    def __mul__(self, other: Any) -> "ArithmeticExpression":
        return ArithmeticExpression(Arithmetic.mul, self, self.wrap_constant(other))

    def __truediv__(self, other: Any) -> "ArithmeticExpression":
        return ArithmeticExpression(Arithmetic.div, self, self.wrap_constant(other))

    def __pow__(self, other: Any) -> "Pow":
        return Pow(self, other)

    def __mod__(self, other: Any) -> "Mod":
        return Mod(self, other)

    def __radd__(self, other: Any) -> "ArithmeticExpression":
        return ArithmeticExpression(Arithmetic.add, self.wrap_constant(other), self)

    def __rsub__(self, other: Any) -> "ArithmeticExpression":
        return ArithmeticExpression(Arithmetic.sub, self.wrap_constant(other), self)

    def __rmul__(self, other: Any) -> "ArithmeticExpression":
        return ArithmeticExpression(Arithmetic.mul, self.wrap_constant(other), self)

    def __rtruediv__(self, other: Any) -> "ArithmeticExpression":
        return ArithmeticExpression(Arithmetic.div, self.wrap_constant(other), self)

    def __eq__(self, other: Any) -> "BasicCriterion":
        return BasicCriterion(Equality.eq, self, self.wrap_constant(other))

    def __ne__(self, other: Any) -> "BasicCriterion":
        return BasicCriterion(Equality.ne, self, self.wrap_constant(other))

    def __gt__(self, other: Any) -> "BasicCriterion":
        return BasicCriterion(Equality.gt, self, self.wrap_constant(other))

    def __ge__(self, other: Any) -> "BasicCriterion":
        return BasicCriterion(Equality.gte, self, self.wrap_constant(other))

    def __lt__(self, other: Any) -> "BasicCriterion":
        return BasicCriterion(Equality.lt, self, self.wrap_constant(other))

    def __le__(self, other: Any) -> "BasicCriterion":
        return BasicCriterion(Equality.lte, self, self.wrap_constant(other))

    def __getitem__(self, item: slice) -> "BetweenCriterion":
        if not isinstance(item, slice):
            raise TypeError("Field' object is not subscriptable")
        return self.between(item.start, item.stop)

    def __str__(self) -> str:
        return self.get_sql(quote_char='"', secondary_quote_char="'")

    def __hash__(self) -> int:
        return hash(self.get_sql(with_alias=True))

    def get_sql(self, **kwargs: Any) -> str:
        raise NotImplementedError()


class Parameter(Term):
    is_aggregate = None

    def __init__(self, placeholder: str) -> None:
        super().__init__()
        self.placeholder = placeholder

    def get_sql(self, **kwargs: Any) -> str:
        return str(self.placeholder)


class Negative(Term):
    def __init__(self, term: Term) -> None:
        super().__init__()
        self.term = term

    @property
    def is_aggregate(self) -> Optional[bool]:
        return self.term.is_aggregate

    def get_sql(self, **kwargs: Any) -> str:
        return "-{term}".format(term=self.term.get_sql(**kwargs))


class ValueWrapper(Term):
    is_aggregate = None

    def __init__(self, value: Any, alias: Optional[str] = None) -> None:
        super().__init__(alias)
        self.value = value

    def get_value_sql(self, **kwargs: Any) -> str:
        quote_char = kwargs.get("secondary_quote_char") or ""

        # FIXME escape values
        if isinstance(self.value, Term):
            return self.value.get_sql(**kwargs)
        if isinstance(self.value, Enum):
            return self.value.value
        if isinstance(self.value, date):
            value = self.value.isoformat()
            return format_quotes(value, quote_char)
        if isinstance(self.value, str):
            value = self.value.replace(quote_char, quote_char * 2)
            return format_quotes(value, quote_char)
        if isinstance(self.value, bool):
            return str.lower(str(self.value))
        if self.value is None:
            return "null"
        return str(self.value)

    def get_sql(self, quote_char: Optional[str] = None, secondary_quote_char: str = "'", **kwargs: Any) -> str:
        sql = self.get_value_sql(quote_char=quote_char, secondary_quote_char=secondary_quote_char, **kwargs)
        return format_alias_sql(sql, self.alias, quote_char=quote_char, **kwargs)


class JSON(Term):
    table = None

    def __init__(self, value: Any, alias: Optional[str] = None) -> None:
        super().__init__(alias)
        self.value = value

    def _recursive_get_sql(self, value: Any, **kwargs: Any) -> str:
        if isinstance(value, dict):
            return self._get_dict_sql(value, **kwargs)
        if isinstance(value, list):
            return self._get_list_sql(value, **kwargs)
        if isinstance(value, str):
            return self._get_str_sql(value, **kwargs)
        return str(value)

    def _get_dict_sql(self, value: dict, **kwargs: Any) -> str:
        pairs = [
            "{key}:{value}".format(
                key=self._recursive_get_sql(k, **kwargs),
                value=self._recursive_get_sql(v, **kwargs),
            )
            for k, v in value.items()
        ]
        return "".join(["{", ",".join(pairs), "}"])

    def _get_list_sql(self, value: list, **kwargs: Any) -> str:
        pairs = [self._recursive_get_sql(v, **kwargs) for v in value]
        return "".join(["[", ",".join(pairs), "]"])

    @staticmethod
    def _get_str_sql(value: str, quote_char: str = '"', **kwargs: Any) -> str:
        return format_quotes(value, quote_char)

    def get_sql(self, secondary_quote_char: str = "'", **kwargs: Any) -> str:
        sql = format_quotes(self._recursive_get_sql(self.value), secondary_quote_char)
        return format_alias_sql(sql, self.alias, **kwargs)

    def get_json_value(self, key_or_index: Union[str, int]) -> "BasicCriterion":
        return BasicCriterion(JSONOperators.GET_JSON_VALUE, self, self.wrap_constant(key_or_index))

    def get_text_value(self, key_or_index: Union[str, int]) -> "BasicCriterion":
        return BasicCriterion(JSONOperators.GET_TEXT_VALUE, self, self.wrap_constant(key_or_index))

    def get_path_json_value(self, path_json: str) -> "BasicCriterion":
        return BasicCriterion(JSONOperators.GET_PATH_JSON_VALUE, self, self.wrap_json(path_json))

    def get_path_text_value(self, path_json: str) -> "BasicCriterion":
        return BasicCriterion(JSONOperators.GET_PATH_TEXT_VALUE, self, self.wrap_json(path_json))

    def has_key(self, other: Any) -> "BasicCriterion":
        return BasicCriterion(JSONOperators.HAS_KEY, self, self.wrap_json(other))

    def contains(self, other: Any) -> "BasicCriterion":
        return BasicCriterion(JSONOperators.CONTAINS, self, self.wrap_json(other))

    def contained_by(self, other: Any) -> "BasicCriterion":
        return BasicCriterion(JSONOperators.CONTAINED_BY, self, self.wrap_json(other))

    def has_keys(self, other: Iterable) -> "BasicCriterion":
        return BasicCriterion(JSONOperators.HAS_KEYS, self, Array(*other))

    def has_any_keys(self, other: Iterable) -> "BasicCriterion":
        return BasicCriterion(JSONOperators.HAS_ANY_KEYS, self, Array(*other))


class Values(Term):
    def __init__(self, field: Union[str, "Field"]) -> None:
        super().__init__(None)
        self.field = Field(field) if not isinstance(field, Field) else field

    def get_sql(self, quote_char: Optional[str] = None, **kwargs: Any) -> str:
        return "VALUES({value})".format(value=self.field.get_sql(quote_char=quote_char, **kwargs))


class LiteralValue(Term):

    def __init__(self, value, alias: Optional[str] = None) -> None:
        super().__init__(alias)
        self._value = value

    def get_sql(self, **kwargs: Any) -> str:
        return format_alias_sql(self._value, self.alias, **kwargs)


class NullValue(LiteralValue):
    def __init__(self, alias: Optional[str] = None) -> None:
        super().__init__("NULL", alias)


class SystemTimeValue(LiteralValue):
    def __init__(self, alias: Optional[str] = None) -> None:
        super().__init__("SYSTEM_TIME", alias)


class Criterion(Term):
    def __and__(self, other: Any) -> "ComplexCriterion":
        return ComplexCriterion(Boolean.and_, self, other)

    def __or__(self, other: Any) -> "ComplexCriterion":
        return ComplexCriterion(Boolean.or_, self, other)

    def __xor__(self, other: Any) -> "ComplexCriterion":
        return ComplexCriterion(Boolean.xor_, self, other)

    @staticmethod
    def any(terms: Iterable[Term] = ()) -> "EmptyCriterion":
        crit = EmptyCriterion()

        for term in terms:
            crit |= term

        return crit

    @staticmethod
    def all(terms: Iterable[Any] = ()) -> "EmptyCriterion":
        crit = EmptyCriterion()

        for term in terms:
            crit &= term

        return crit

    def get_sql(self) -> str:
        raise NotImplementedError()


class EmptyCriterion:
    is_aggregate = None
    tables_ = set()

    def fields_(self) -> Set["Field"]:
        return set()

    def __and__(self, other: Any) -> Any:
        return other

    def __or__(self, other: Any) -> Any:
        return other

    def __xor__(self, other: Any) -> Any:
        return other


class Field(Criterion, JSON):
    def __init__(
        self, name: str, alias: Optional[str] = None, table: Optional[Union[str, "Selectable"]] = None
    ) -> None:
        super().__init__(alias)
        self.name = name
        self.table = table

    def nodes_(self) -> Iterator[NodeT]:
        yield self
        if self.table is not None:
            yield from self.table.nodes_()

    @builder
    def replace_table(self, current_table: Optional["Table"], new_table: Optional["Table"]) -> "Field":
        """
        Replaces all occurrences of the specified table with the new table. Useful when reusing fields across queries.

        :param current_table:
            The table to be replaced.
        :param new_table:
            The table to replace with.
        :return:
            A copy of the field with the tables replaced.
        """
        self.table = new_table if self.table == current_table else self.table

    def get_sql(self, **kwargs: Any) -> str:
        with_alias = kwargs.pop("with_alias", False)
        with_namespace = kwargs.pop("with_namespace", False)
        quote_char = kwargs.pop("quote_char", None)

        field_sql = format_quotes(self.name, quote_char)

        # Need to add namespace if the table has an alias
        if self.table and (with_namespace or self.table.alias):
            table_name = self.table.get_table_name()
            field_sql = "{namespace}.{name}".format(
                namespace=format_quotes(table_name, quote_char),
                name=field_sql,
            )

        field_alias = getattr(self, "alias", None)
        if with_alias:
            return format_alias_sql(field_sql, field_alias, quote_char=quote_char, **kwargs)
        return field_sql


class Index(Term):
    def __init__(self, name: str, alias: Optional[str] = None) -> None:
        super().__init__(alias)
        self.name = name

    def get_sql(self, quote_char: Optional[str] = None, **kwargs: Any) -> str:
        return format_quotes(self.name, quote_char)


class Star(Field):
    def __init__(self, table: Optional[Union[str, "Selectable"]] = None) -> None:
        super().__init__("*", table=table)

    def nodes_(self) -> Iterator[NodeT]:
        yield self
        if self.table is not None:
            yield from self.table.nodes_()

    def get_sql(
        self, with_alias: bool = False, with_namespace: bool = False, quote_char: Optional[str] = None, **kwargs: Any
    ) -> str:
        if self.table and (with_namespace or self.table.alias):
            namespace = self.table.alias or getattr(self.table, "_table_name")
            return "{}.*".format(format_quotes(namespace, quote_char))

        return "*"


class Tuple(Criterion):
    def __init__(self, *values: Any) -> None:
        super().__init__()
        self.values = [self.wrap_constant(value) for value in values]

    def nodes_(self) -> Iterator[NodeT]:
        yield self
        for value in self.values:
            yield from value.nodes_()

    def get_sql(self, **kwargs: Any) -> str:
        sql = "({})".format(",".join(term.get_sql(**kwargs) for term in self.values))
        return format_alias_sql(sql, self.alias, **kwargs)

    @property
    def is_aggregate(self) -> bool:
        return resolve_is_aggregate([val.is_aggregate for val in self.values])

    @builder
    def replace_table(self, current_table: Optional["Table"], new_table: Optional["Table"]) -> "Tuple":
        """
        Replaces all occurrences of the specified table with the new table. Useful when reusing fields across queries.

        :param current_table:
            The table to be replaced.
        :param new_table:
            The table to replace with.
        :return:
            A copy of the field with the tables replaced.
        """
        self.values = [value.replace_table(current_table, new_table) for value in self.values]


class Array(Tuple):
    def get_sql(self, **kwargs: Any) -> str:
        dialect = kwargs.get("dialect", None)
        values = ",".join(term.get_sql(**kwargs) for term in self.values)
        sql = ("ARRAY[{}]" if dialect in (Dialects.POSTGRESQL, Dialects.REDSHIFT) else "[{}]").format(values)
        return format_alias_sql(sql, self.alias, **kwargs)


class Bracket(Tuple):
    def __init__(self, term: Any) -> None:
        super().__init__(term)


class NestedCriterion(Criterion):
    def __init__(
        self,
        comparator: Comparator,
        nested_comparator: "ComplexCriterion",
        left: Any,
        right: Any,
        nested: Any,
        alias: Optional[str] = None,
    ) -> None:
        super().__init__(alias)
        self.left = left
        self.comparator = comparator
        self.nested_comparator = nested_comparator
        self.right = right
        self.nested = nested

    def nodes_(self) -> Iterator[NodeT]:
        yield self
        yield from self.right.nodes_()
        yield from self.left.nodes_()
        yield from self.nested.nodes_()

    @property
    def is_aggregate(self) -> Optional[bool]:
        return resolve_is_aggregate([term.is_aggregate for term in [self.left, self.right, self.nested]])

    @builder
    def replace_table(self, current_table: Optional["Table"], new_table: Optional["Table"]) -> "NestedCriterion":
        """
        Replaces all occurrences of the specified table with the new table. Useful when reusing fields across queries.

        :param current_table:
            The table to be replaced.
        :param new_table:
            The table to replace with.
        :return:
            A copy of the criterion with the tables replaced.
        """
        self.left = self.left.replace_table(current_table, new_table)
        self.right = self.right.replace_table(current_table, new_table)
        self.nested = self.right.replace_table(current_table, new_table)

    def get_sql(self, with_alias: bool = False, **kwargs: Any) -> str:
        sql = "{left}{comparator}{right}{nested_comparator}{nested}".format(
            left=self.left.get_sql(**kwargs),
            comparator=self.comparator.value,
            right=self.right.get_sql(**kwargs),
            nested_comparator=self.nested_comparator.value,
            nested=self.nested.get_sql(**kwargs),
        )

        if with_alias:
            return format_alias_sql(sql=sql, alias=self.alias, **kwargs)

        return sql


class BasicCriterion(Criterion):
    def __init__(self, comparator: Comparator, left: Term, right: Term, alias: Optional[str] = None) -> None:
        """
        A wrapper for a basic criterion such as equality or inequality. This wraps three parts, a left and right term
        and a comparator which defines the type of comparison.


        :param comparator:
            Type: Comparator
            This defines the type of comparison, such as {quote}={quote} or {quote}>{quote}.
        :param left:
            The term on the left side of the expression.
        :param right:
            The term on the right side of the expression.
        """
        super().__init__(alias)
        self.comparator = comparator
        self.left = left
        self.right = right

    def nodes_(self) -> Iterator[NodeT]:
        yield self
        yield from self.right.nodes_()
        yield from self.left.nodes_()

    @property
    def is_aggregate(self) -> Optional[bool]:
        return resolve_is_aggregate([term.is_aggregate for term in [self.left, self.right]])

    @builder
    def replace_table(self, current_table: Optional["Table"], new_table: Optional["Table"]) -> "BasicCriterion":
        """
        Replaces all occurrences of the specified table with the new table. Useful when reusing fields across queries.

        :param current_table:
            The table to be replaced.
        :param new_table:
            The table to replace with.
        :return:
            A copy of the criterion with the tables replaced.
        """
        self.left = self.left.replace_table(current_table, new_table)
        self.right = self.right.replace_table(current_table, new_table)

    def get_sql(self, quote_char: str = '"', with_alias: bool = False, **kwargs: Any) -> str:
        sql = "{left}{comparator}{right}".format(
            comparator=self.comparator.value,
            left=self.left.get_sql(quote_char=quote_char, **kwargs),
            right=self.right.get_sql(quote_char=quote_char, **kwargs),
        )
        if with_alias:
            return format_alias_sql(sql, self.alias, **kwargs)
        return sql


class ContainsCriterion(Criterion):
    def __init__(self, term: Any, container: Term, alias: Optional[str] = None) -> None:
        """
        A wrapper for a "IN" criterion.  This wraps two parts, a term and a container.  The term is the part of the
        expression that is checked for membership in the container.  The container can either be a list or a subquery.


        :param term:
            The term to assert membership for within the container.
        :param container:
            A list or subquery.
        """
        super().__init__(alias)
        self.term = term
        self.container = container
        self._is_negated = False

    def nodes_(self) -> Iterator[NodeT]:
        yield self
        yield from self.term.nodes_()
        yield from self.container.nodes_()

    @property
    def is_aggregate(self) -> Optional[bool]:
        return self.term.is_aggregate

    @builder
    def replace_table(self, current_table: Optional["Table"], new_table: Optional["Table"]) -> "ContainsCriterion":
        """
        Replaces all occurrences of the specified table with the new table. Useful when reusing fields across queries.

        :param current_table:
            The table to be replaced.
        :param new_table:
            The table to replace with.
        :return:
            A copy of the criterion with the tables replaced.
        """
        self.term = self.term.replace_table(current_table, new_table)

    def get_sql(self, subquery: Any = None, **kwargs: Any) -> str:
        sql = "{term} {not_}IN {container}".format(
            term=self.term.get_sql(**kwargs),
            container=self.container.get_sql(subquery=True, **kwargs),
            not_="NOT " if self._is_negated else "",
        )
        return format_alias_sql(sql, self.alias, **kwargs)

    @builder
    def negate(self) -> "ContainsCriterion":
        self._is_negated = True


class RangeCriterion(Criterion):
    def __init__(self, term: Term, start: Any, end: Any, alias: Optional[str] = None) -> str:
        super().__init__(alias)
        self.term = term
        self.start = start
        self.end = end

    def nodes_(self) -> Iterator[NodeT]:
        yield self
        yield from self.term.nodes_()
        yield from self.start.nodes_()
        yield from self.end.nodes_()

    @property
    def is_aggregate(self) -> Optional[bool]:
        return self.term.is_aggregate


class BetweenCriterion(RangeCriterion):
    @builder
    def replace_table(self, current_table: Optional["Table"], new_table: Optional["Table"]) -> "BetweenCriterion":
        """
        Replaces all occurrences of the specified table with the new table. Useful when reusing fields across queries.

        :param current_table:
            The table to be replaced.
        :param new_table:
            The table to replace with.
        :return:
            A copy of the criterion with the tables replaced.
        """
        self.term = self.term.replace_table(current_table, new_table)

    def get_sql(self, **kwargs: Any) -> str:
        # FIXME escape
        sql = "{term} BETWEEN {start} AND {end}".format(
            term=self.term.get_sql(**kwargs),
            start=self.start.get_sql(**kwargs),
            end=self.end.get_sql(**kwargs),
        )
        return format_alias_sql(sql, self.alias, **kwargs)


class PeriodCriterion(RangeCriterion):
    def get_sql(self, **kwargs: Any) -> str:
        sql = "{term} FROM {start} TO {end}".format(
              term=self.term.get_sql(**kwargs),
              start=self.start.get_sql(**kwargs),
              end=self.end.get_sql(**kwargs),
        )
        return format_alias_sql(sql, self.alias, **kwargs)


class BitwiseAndCriterion(Criterion):
    def __init__(self, term: Term, value: Any, alias: Optional[str] = None) -> None:
        super().__init__(alias)
        self.term = term
        self.value = value

    def nodes_(self) -> Iterator[NodeT]:
        yield self
        yield from self.term.nodes_()
        yield from self.value.nodes_()

    @builder
    def replace_table(self, current_table: Optional["Table"], new_table: Optional["Table"]) -> "BitwiseAndCriterion":
        """
        Replaces all occurrences of the specified table with the new table. Useful when reusing fields across queries.

        :param current_table:
            The table to be replaced.
        :param new_table:
            The table to replace with.
        :return:
            A copy of the criterion with the tables replaced.
        """
        self.term = self.term.replace_table(current_table, new_table)

    def get_sql(self, **kwargs: Any) -> str:
        sql = "({term} & {value})".format(
            term=self.term.get_sql(**kwargs),
            value=self.value,
        )
        return format_alias_sql(sql, self.alias, **kwargs)


class NullCriterion(Criterion):
    def __init__(self, term: Term, alias: Optional[str] = None) -> None:
        super().__init__(alias)
        self.term = term

    def nodes_(self) -> Iterator[NodeT]:
        yield self
        yield from self.term.nodes_()

    @builder
    def replace_table(self, current_table: Optional["Table"], new_table: Optional["Table"]) -> "NullCriterion":
        """
        Replaces all occurrences of the specified table with the new table. Useful when reusing fields across queries.

        :param current_table:
            The table to be replaced.
        :param new_table:
            The table to replace with.
        :return:
            A copy of the criterion with the tables replaced.
        """
        self.term = self.term.replace_table(current_table, new_table)

    def get_sql(self, with_alias: bool = False, **kwargs: Any) -> str:
        sql = "{term} IS NULL".format(
            term=self.term.get_sql(**kwargs),
        )
        return format_alias_sql(sql, self.alias, **kwargs)


class ComplexCriterion(BasicCriterion):
    def get_sql(self, subcriterion: bool = False, **kwargs: Any) -> str:
        sql = "{left} {comparator} {right}".format(
            comparator=self.comparator.value,
            left=self.left.get_sql(subcriterion=self.needs_brackets(self.left), **kwargs),
            right=self.right.get_sql(subcriterion=self.needs_brackets(self.right), **kwargs),
        )

        if subcriterion:
            return "({criterion})".format(criterion=sql)

        return sql

    def needs_brackets(self, term: Term) -> bool:
        return isinstance(term, ComplexCriterion) and not term.comparator == self.comparator


class ArithmeticExpression(Term):
    """
    Wrapper for an arithmetic function.  Can be simple with two terms or complex with nested terms. Order of operations
    are also preserved.
    """

    mul_order = [Arithmetic.mul, Arithmetic.div]
    add_order = [Arithmetic.add, Arithmetic.sub]

    def __init__(self, operator: Arithmetic, left: Any, right: Any, alias: Optional[str] = None) -> None:
        """
        Wrapper for an arithmetic expression.

        :param operator:
            Type: Arithmetic
            An operator for the expression such as {quote}+{quote} or {quote}/{quote}

        :param left:
            The term on the left side of the expression.
        :param right:
            The term on the right side of the expression.
        :param alias:
            (Optional) an alias for the term which can be used inside a select statement.
        :return:
        """
        super().__init__(alias)
        self.operator = operator
        self.left = left
        self.right = right

    def nodes_(self) -> Iterator[NodeT]:
        yield self
        yield from self.left.nodes_()
        yield from self.right.nodes_()

    @property
    def is_aggregate(self) -> Optional[bool]:
        # True if both left and right terms are True or None. None if both terms are None. Otherwise, False
        return resolve_is_aggregate([self.left.is_aggregate, self.right.is_aggregate])

    @builder
    def replace_table(self, current_table: Optional["Table"], new_table: Optional["Table"]) -> "ArithmeticExpression":
        """
        Replaces all occurrences of the specified table with the new table. Useful when reusing fields across queries.

        :param current_table:
            The table to be replaced.
        :param new_table:
            The table to replace with.
        :return:
            A copy of the term with the tables replaced.
        """
        self.left = self.left.replace_table(current_table, new_table)
        self.right = self.right.replace_table(current_table, new_table)

    def get_sql(self, with_alias: bool = False, **kwargs: Any) -> str:
        is_mul = self.operator in self.mul_order
        is_left_add, is_right_add = [
            getattr(side, "operator", None) in self.add_order for side in [self.left, self.right]
        ]

        arithmetic_sql = "{left}{operator}{right}".format(
            operator=self.operator.value,
            left=("({})" if is_mul and is_left_add else "{}").format(self.left.get_sql(**kwargs)),
            right=("({})" if is_mul and is_right_add else "{}").format(self.right.get_sql(**kwargs)),
        )

        if with_alias:
            return format_alias_sql(arithmetic_sql, self.alias, **kwargs)

        return arithmetic_sql


class Case(Term):
    def __init__(self, alias: Optional[str] = None) -> None:
        super().__init__(alias=alias)
        self._cases = []
        self._else = None

    def nodes_(self) -> Iterator[NodeT]:
        yield self

        for criterion, term in self._cases:
            yield from criterion.nodes_()
            yield from term.nodes_()

        if self._else is not None:
            yield from self._else.nodes_()

    @property
    def is_aggregate(self) -> Optional[bool]:
        # True if all criterions/cases are True or None. None all cases are None. Otherwise, False
        return resolve_is_aggregate(
            [criterion.is_aggregate or term.is_aggregate for criterion, term in self._cases]
            + [self._else.is_aggregate if self._else else None]
        )

    @builder
    def when(self, criterion: Any, term: Any) -> "Case":
        self._cases.append((criterion, self.wrap_constant(term)))

    @builder
    def replace_table(self, current_table: Optional["Table"], new_table: Optional["Table"]) -> "Case":
        """
        Replaces all occurrences of the specified table with the new table. Useful when reusing fields across queries.

        :param current_table:
            The table to be replaced.
        :param new_table:
            The table to replace with.
        :return:
            A copy of the term with the tables replaced.
        """
        self._cases = [
            [
                criterion.replace_table(current_table, new_table),
                term.replace_table(current_table, new_table),
            ]
            for criterion, term in self._cases
        ]
        self._else = self._else.replace_table(current_table, new_table) if self._else else None

    @builder
    def else_(self, term: Any) -> "Case":
        self._else = self.wrap_constant(term)
        return self

    def get_sql(self, with_alias: bool = False, **kwargs: Any) -> str:
        if not self._cases:
            raise CaseException("At least one 'when' case is required for a CASE statement.")

        cases = " ".join(
            "WHEN {when} THEN {then}".format(when=criterion.get_sql(**kwargs), then=term.get_sql(**kwargs))
            for criterion, term in self._cases
        )
        else_ = " ELSE {}".format(self._else.get_sql(**kwargs)) if self._else else ""

        case_sql = "CASE {cases}{else_} END".format(cases=cases, else_=else_)

        if with_alias:
            return format_alias_sql(case_sql, self.alias, **kwargs)

        return case_sql


class Not(Criterion):
    def __init__(self, term: Any, alias: Optional[str] = None) -> None:
        super().__init__(alias=alias)
        self.term = term

    def nodes_(self) -> Iterator[NodeT]:
        yield self
        yield from self.term.nodes_()

    def get_sql(self, **kwargs: Any) -> str:
        kwargs["subcriterion"] = True
        sql = "NOT {term}".format(term=self.term.get_sql(**kwargs))
        return format_alias_sql(sql, self.alias, **kwargs)

    @ignore_copy
    def __getattr__(self, name: str) -> Any:
        """
        Delegate method calls to the class wrapped by Not().
        Re-wrap methods on child classes of Term (e.g. isin, eg...) to retain 'NOT <term>' output.
        """
        item_func = getattr(self.term, name)

        if not inspect.ismethod(item_func):
            return item_func

        def inner(inner_self, *args, **kwargs):
            result = item_func(inner_self, *args, **kwargs)
            if isinstance(result, (Term,)):
                return Not(result)
            return result

        return inner

    @builder
    def replace_table(self, current_table: Optional["Table"], new_table: Optional["Table"]) -> "Not":
        """
        Replaces all occurrences of the specified table with the new table. Useful when reusing fields across queries.

        :param current_table:
            The table to be replaced.
        :param new_table:
            The table to replace with.
        :return:
            A copy of the criterion with the tables replaced.
        """
        self.term = self.term.replace_table(current_table, new_table)


class All(Criterion):
    def __init__(self, term: Any, alias: Optional[str] = None) -> None:
        super().__init__(alias=alias)
        self.term = term

    def nodes_(self) -> Iterator[NodeT]:
        yield self
        yield from self.term.nodes_()

    def get_sql(self, **kwargs: Any) -> str:
        sql = "{term} ALL".format(term=self.term.get_sql(**kwargs))
        return format_alias_sql(sql, self.alias, **kwargs)


class CustomFunction:
    def __init__(self, name: str, params: Optional[Sequence] = None) -> None:
        self.name = name
        self.params = params

    def __call__(self, *args: Any, **kwargs: Any) -> "Function":
        if not self._has_params():
            return Function(self.name, alias=kwargs.get("alias"))

        if not self._is_valid_function_call(*args):
            raise FunctionException(
                "Function {name} require these arguments ({params}), ({args}) passed".format(
                    name=self.name,
                    params=", ".join(str(p) for p in self.params),
                    args=", ".join(str(p) for p in args),
                )
            )

        return Function(self.name, *args, alias=kwargs.get("alias"))

    def _has_params(self):
        return self.params is not None

    def _is_valid_function_call(self, *args):
        return len(args) == len(self.params)


class Function(Criterion):
    def __init__(self, name: str, *args: Any, **kwargs: Any) -> None:
        super().__init__(kwargs.get("alias"))
        self.name = name
        self.args = [self.wrap_constant(param) for param in args]
        self.schema = kwargs.get("schema")

    def nodes_(self) -> Iterator[NodeT]:
        yield self
        for arg in self.args:
            yield from arg.nodes_()

    @property
    def is_aggregate(self) -> Optional[bool]:
        """
        This is a shortcut that assumes if a function has a single argument and that argument is aggregated, then this
        function is also aggregated. A more sophisticated approach is needed, however it is unclear how that might work.
        :returns:
            True if the function accepts one argument and that argument is aggregate.
        """
        return resolve_is_aggregate([arg.is_aggregate for arg in self.args])

    @builder
    def replace_table(self, current_table: Optional["Table"], new_table: Optional["Table"]) -> "Function":
        """
        Replaces all occurrences of the specified table with the new table. Useful when reusing fields across queries.

        :param current_table:
            The table to be replaced.
        :param new_table:
            The table to replace with.
        :return:
            A copy of the criterion with the tables replaced.
        """
        self.args = [param.replace_table(current_table, new_table) for param in self.args]

    def get_special_params_sql(self, **kwargs: Any) -> Any:
        pass

    def get_function_sql(self, **kwargs: Any) -> str:
        special_params_sql = self.get_special_params_sql(**kwargs)

        return "{name}({args}{special})".format(
            name=self.name,
            args=",".join(
                p.get_sql(with_alias=False, **kwargs) if hasattr(p, "get_sql") else str(p) for p in self.args
            ),
            special=(" " + special_params_sql) if special_params_sql else "",
        )

    def get_sql(self, **kwargs: Any) -> str:
        with_alias = kwargs.pop("with_alias", False)
        with_namespace = kwargs.pop("with_namespace", False)
        quote_char = kwargs.pop("quote_char", None)
        dialect = kwargs.pop("dialect", None)

        # FIXME escape
        function_sql = self.get_function_sql(with_namespace=with_namespace, quote_char=quote_char, dialect=dialect)

        if self.schema is not None:
            function_sql = "{schema}.{function}".format(
                schema=self.schema.get_sql(quote_char=quote_char, dialect=dialect, **kwargs),
                function=function_sql,
            )

        if with_alias:
            return format_alias_sql(function_sql, self.alias, quote_char=quote_char, **kwargs)

        return function_sql


class AggregateFunction(Function):
    is_aggregate = True


class AnalyticFunction(Function):
    is_analytic = True

    def __init__(self, name: str, *args: Any, **kwargs: Any) -> None:
        super().__init__(name, *args, **kwargs)
        self._filters = []
        self._partition = []
        self._orderbys = []
        self._include_filter = False
        self._include_over = False

    @builder
    def filter(self, *filters: Any) -> "AnalyticFunction":
        self._include_filter = True
        self._filters += filters

    @builder
    def over(self, *terms: Any) -> "AnalyticFunction":
        self._include_over = True
        self._partition += terms

    @builder
    def orderby(self, *terms: Any, **kwargs: Any) -> "AnalyticFunction":
        self._include_over = True
        self._orderbys += [(term, kwargs.get("order")) for term in terms]

    def _orderby_field(self, field: Field, orient: Optional[Order], **kwargs: Any) -> str:
        if orient is None:
            return field.get_sql(**kwargs)

        return "{field} {orient}".format(
            field=field.get_sql(**kwargs),
            orient=orient.value,
        )

    def get_filter_sql(self) -> str:
        if self._include_filter:
            return "WHERE {criterions}".format(criterions=Criterion.all(self._filters).get_sql())

    def get_partition_sql(self, **kwargs: Any) -> str:
        terms = []
        if self._partition:
            terms.append(
                "PARTITION BY {args}".format(
                    args=",".join(p.get_sql(**kwargs) if hasattr(p, "get_sql") else str(p) for p in self._partition)
                )
            )

        if self._orderbys:
            terms.append(
                "ORDER BY {orderby}".format(
                    orderby=",".join(self._orderby_field(field, orient, **kwargs) for field, orient in self._orderbys)
                )
            )

        return " ".join(terms)

    def get_function_sql(self, **kwargs: Any) -> str:
        function_sql = super().get_function_sql(**kwargs)
        filter_sql = self.get_filter_sql()
        partition_sql = self.get_partition_sql(**kwargs)

        sql = function_sql
        if self._include_filter:
            sql += " FILTER({filter_sql})".format(filter_sql=filter_sql)
        if self._include_over:
            sql += " OVER({partition_sql})".format(partition_sql=partition_sql)

        return sql


EdgeT = TypeVar("EdgeT", bound="WindowFrameAnalyticFunction.Edge")


class WindowFrameAnalyticFunction(AnalyticFunction):
    class Edge:
        def __init__(self, value: Optional[Union[str, int]] = None) -> None:
            self.value = value

        def __str__(self) -> str:
            return "{value} {modifier}".format(
                value=self.value or "UNBOUNDED",
                modifier=self.modifier,
            )

    def __init__(self, name: str, *args: Any, **kwargs: Any) -> None:
        super().__init__(name, *args, **kwargs)
        self.frame = None
        self.bound = None

    def _set_frame_and_bounds(self, frame: str, bound: str, and_bound: Optional[EdgeT]) -> None:
        if self.frame or self.bound:
            raise AttributeError()

        self.frame = frame
        self.bound = (bound, and_bound) if and_bound else bound

    @builder
    def rows(self, bound: Union[str, EdgeT], and_bound: Optional[EdgeT] = None) -> "WindowFrameAnalyticFunction":
        self._set_frame_and_bounds("ROWS", bound, and_bound)

    @builder
    def range(self, bound: Union[str, EdgeT], and_bound: Optional[EdgeT] = None) -> "WindowFrameAnalyticFunction":
        self._set_frame_and_bounds("RANGE", bound, and_bound)

    def get_frame_sql(self) -> str:
        if not isinstance(self.bound, tuple):
            return "{frame} {bound}".format(frame=self.frame, bound=self.bound)

        lower, upper = self.bound
        return "{frame} BETWEEN {lower} AND {upper}".format(
            frame=self.frame,
            lower=lower,
            upper=upper,
        )

    def get_partition_sql(self, **kwargs: Any) -> str:
        partition_sql = super(WindowFrameAnalyticFunction, self).get_partition_sql(**kwargs)

        if not self.frame and not self.bound:
            return partition_sql

        return "{over} {frame}".format(over=partition_sql, frame=self.get_frame_sql())


class IgnoreNullsAnalyticFunction(AnalyticFunction):
    def __init__(self, name: str, *args: Any, **kwargs: Any) -> None:
        super().__init__(name, *args, **kwargs)
        self._ignore_nulls = False

    @builder
    def ignore_nulls(self) -> "IgnoreNullsAnalyticFunction":
        self._ignore_nulls = True

    def get_special_params_sql(self, **kwargs: Any) -> Optional[str]:
        if self._ignore_nulls:
            return "IGNORE NULLS"

        # No special params unless ignoring nulls
        return None


class Interval(Node):
    templates = {
        # MySQL requires no single quotes around the expr and unit
        Dialects.MYSQL: "INTERVAL {expr} {unit}",
        # PostgreSQL, Redshift and Vertica require quotes around the expr and unit e.g. INTERVAL '1 week'
        Dialects.POSTGRESQL: "INTERVAL '{expr} {unit}'",
        Dialects.REDSHIFT: "INTERVAL '{expr} {unit}'",
        Dialects.VERTICA: "INTERVAL '{expr} {unit}'",
        # Oracle requires just single quotes around the expr
        Dialects.ORACLE: "INTERVAL '{expr}' {unit}",
    }

    units = ["years", "months", "days", "hours", "minutes", "seconds", "microseconds"]
    labels = ["YEAR", "MONTH", "DAY", "HOUR", "MINUTE", "SECOND", "MICROSECOND"]

    trim_pattern = re.compile(r"(^0+\.)|(\.0+$)|(^[0\-.: ]+[\-: ])|([\-:. ][0\-.: ]+$)")

    def __init__(
        self,
        years: int = 0,
        months: int = 0,
        days: int = 0,
        hours: int = 0,
        minutes: int = 0,
        seconds: int = 0,
        microseconds: int = 0,
        quarters: int = 0,
        weeks: int = 0,
        dialect: Optional[Dialects] = None,
    ):
        self.dialect = dialect
        self.largest = None
        self.smallest = None

        if quarters:
            self.quarters = quarters
            return

        if weeks:
            self.weeks = weeks
            return

        for unit, label, value in zip(
            self.units,
            self.labels,
            [years, months, days, hours, minutes, seconds, microseconds],
        ):
            if value:
                setattr(self, unit, int(value))
                self.largest = self.largest or label
                self.smallest = label

    def __str__(self) -> str:
        return self.get_sql()

    def get_sql(self, **kwargs: Any) -> str:
        dialect = self.dialect or kwargs.get("dialect")

        if self.largest == "MICROSECOND":
            expr = getattr(self, "microseconds")
            unit = "MICROSECOND"

        elif hasattr(self, "quarters"):
            expr = getattr(self, "quarters")
            unit = "QUARTER"

        elif hasattr(self, "weeks"):
            expr = getattr(self, "weeks")
            unit = "WEEK"

        else:
            # Create the whole expression but trim out the unnecessary fields
            expr = "{years}-{months}-{days} {hours}:{minutes}:{seconds}.{microseconds}".format(
                years=getattr(self, "years", 0),
                months=getattr(self, "months", 0),
                days=getattr(self, "days", 0),
                hours=getattr(self, "hours", 0),
                minutes=getattr(self, "minutes", 0),
                seconds=getattr(self, "seconds", 0),
                microseconds=getattr(self, "microseconds", 0),
            )
            expr = self.trim_pattern.sub("", expr)

            unit = (
                "{largest}_{smallest}".format(
                    largest=self.largest,
                    smallest=self.smallest,
                )
                if self.largest != self.smallest
                else self.largest
            )

            # Set default unit with DAY
            if unit is None:
                unit = "DAY"

        return self.templates.get(dialect, "INTERVAL '{expr} {unit}'").format(expr=expr, unit=unit)


class Pow(Function):
    def __init__(self, term: Term, exponent: float, alias: Optional[str] = None) -> None:
        super().__init__("POW", term, exponent, alias=alias)


class Mod(Function):
    def __init__(self, term: Term, modulus: float, alias: Optional[str] = None) -> None:
        super().__init__("MOD", term, modulus, alias=alias)


class Rollup(Function):
    def __init__(self, *terms: Any) -> None:
        super().__init__("ROLLUP", *terms)


class PseudoColumn(Term):
    """
    Represents a pseudo column (a "column" which yields a value when selected
    but is not actually a real table column).
    """

    def __init__(self, name: str) -> None:
        self.name = name

    def get_sql(self, **kwargs: Any) -> str:
        return self.name


class AtTimezone(Term):
    """
    Generates AT TIME ZONE SQL.
    Examples:
        AT TIME ZONE 'US/Eastern'
        AT TIME ZONE INTERVAL '-06:00'
    """

    is_aggregate = None

    def __init__(self, field, zone, interval=False, alias=None):
        super().__init__(alias)
        self.field = Field(field) if not isinstance(field, Field) else field
        self.zone = zone
        self.interval = interval

    def get_sql(self, **kwargs):
        sql = '{name} AT TIME ZONE {interval}\'{zone}\''.format(
            name=self.field.get_sql(**kwargs),
            interval='INTERVAL ' if self.interval else '',
            zone=self.zone,
        )
        return format_alias_sql(sql, self.alias, **kwargs)<|MERGE_RESOLUTION|>--- conflicted
+++ resolved
@@ -54,13 +54,9 @@
         return set(self.find_(Field))
 
     @staticmethod
-<<<<<<< HEAD
-    def wrap_constant(val, wrapper_cls: Optional[Type["Term"]] = None) -> Union[ValueError, NodeT, "LiteralValue", "Array", "Tuple", "ValueWrapper"]:
-=======
     def wrap_constant(
         val, wrapper_cls: Optional[Type["Term"]] = None
-    ) -> Union[ValueError, NodeT, "NullValue", "Array", "Tuple", "ValueWrapper"]:
->>>>>>> 0b89d773
+    ) -> Union[ValueError, NodeT, "LiteralValue", "Array", "Tuple", "ValueWrapper"]:
         """
         Used for wrapping raw inputs such as numbers in Criterions and Operator.
 
